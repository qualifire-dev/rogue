name: Rogue

on:
  pull_request:
  push:
    branches:
      - main
  workflow_dispatch:

jobs:
  run-rogue:
    runs-on: ubuntu-latest
    timeout-minutes: 15
    steps:
      - name: Checkout Repository
        uses: actions/checkout@v4

      - name: Install uv
        uses: astral-sh/setup-uv@v5

      - name: Setup Python
        uses: actions/setup-python@v5
        with:
          python-version-file: ".python-version"

      - name: Install rogue
        run: uv pip install -e . --system
#
#      - name: Run shirtify agent in background
#        uses: JarvusInnovations/background-action@v1
#        env:
#          OPENAI_API_KEY: ${{ secrets.OPENAI_API_KEY }}
#        with:
#          run: uv run examples/tshirt_store_agent --host 0.0.0.0 --port 10001 &
#          wait-on: http-get://localhost:10001/.well-known/agent.json
#          tail: true
#
#      - name: Run rogue
#        uses: ./.github/actions/rogue
#        env:
#          OPENAI_API_KEY: ${{ secrets.OPENAI_API_KEY }}
#        with:
#          evaluated_agent_url: "http://localhost:10001"
#          judge_llm_model: "openai/o4-mini"
#          workdir: "./examples/tshirt_store_agent/.rogue"

      - name: Run rogue
        shell: bash
        run: |
          echo "🚀 Starting AI agent..."
          uv run examples/tshirt_store_agent --host 0.0.0.0 --port 10001 &
          AGENT_PID=$!
          echo "Agent started with PID: $AGENT_PID"
          trap 'echo "🛑 Stopping agent..."; kill $AGENT_PID' EXIT
          
          echo "⏳ Waiting for agent to be ready..."
<<<<<<< HEAD
          curl --retry 10 --retry-delay 5 --retry-connrefused -s --fail http://localhost:10001/.well-known/agent.json
          
          echo "🚀 Running rogue..."
          uv run -m rogue cli \
=======
          curl --retry 10 --retry-delay 5 --retry-connrefused -s --fail -o /dev/null \
            http://localhost:10001/.well-known/agent.json
          
          echo "🚀 Running rogue..."
          uv run -m rogue cli \
            --debug \
>>>>>>> a6f354f9
            --evaluated-agent-url http://localhost:10001 \
            --judge-llm-model openai/o4-mini \
            --workdir './examples/tshirt_store_agent/.rogue'<|MERGE_RESOLUTION|>--- conflicted
+++ resolved
@@ -54,19 +54,14 @@
           trap 'echo "🛑 Stopping agent..."; kill $AGENT_PID' EXIT
           
           echo "⏳ Waiting for agent to be ready..."
-<<<<<<< HEAD
           curl --retry 10 --retry-delay 5 --retry-connrefused -s --fail http://localhost:10001/.well-known/agent.json
           
-          echo "🚀 Running rogue..."
-          uv run -m rogue cli \
-=======
           curl --retry 10 --retry-delay 5 --retry-connrefused -s --fail -o /dev/null \
             http://localhost:10001/.well-known/agent.json
           
           echo "🚀 Running rogue..."
           uv run -m rogue cli \
             --debug \
->>>>>>> a6f354f9
             --evaluated-agent-url http://localhost:10001 \
             --judge-llm-model openai/o4-mini \
             --workdir './examples/tshirt_store_agent/.rogue'