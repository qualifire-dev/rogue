name: Rogue

on:
  pull_request:
  push:
    branches:
      - main
  workflow_dispatch:

jobs:
  rogue_sanity:
    runs-on: ubuntu-latest
    timeout-minutes: 15
    steps:
      - name: Checkout Repository
        uses: actions/checkout@v4

      - name: Install uv
        uses: astral-sh/setup-uv@v5

      - name: Setup Python
        uses: actions/setup-python@v5
        with:
          python-version-file: ".python-version"

      - name: Create venv
        run: uv venv

      - name: Install rogue sdk
        run: source .venv/bin/activate && uv pip install -e sdks/python

      - name: Install rogue server
        run: source .venv/bin/activate && uv pip install -e .

      - name: Run shirtify agent in background
        uses: JarvusInnovations/background-action@v1
        env:
          OPENAI_API_KEY: ${{ secrets.OPENAI_API_KEY }}
        with:
          run: uv run examples/tshirt_store_agent --host 0.0.0.0 --port 10001 &
          wait-on: http-get://localhost:10001/.well-known/agent.json
          tail: true

      - name: Start Rogue server in background
        uses: JarvusInnovations/background-action@v1
        env:
          OPENAI_API_KEY: ${{ secrets.OPENAI_API_KEY }}
<<<<<<< HEAD
          HOST: 0.0.0.0
          PORT: 8000
        with:
          run: uv run -m rogue.server &
=======
        with:
          run: uv run -m rogue server --host 0.0.0.0 --port 8000 &
>>>>>>> 980dee15
          wait-on: http-get://localhost:8000/api/v1/health
          tail: true

      - name: Run rogue
        uses: ./.github/actions/rogue
        env:
          OPENAI_API_KEY: ${{ secrets.OPENAI_API_KEY }}
        with:
          evaluated_agent_url: "http://localhost:10001"
<<<<<<< HEAD
          judge_llm_model: "openai/gpt-4.1-mini"
=======
          judge_llm: "openai/gpt-4.1-mini"
>>>>>>> 980dee15
          workdir: "./examples/tshirt_store_agent/.rogue"<|MERGE_RESOLUTION|>--- conflicted
+++ resolved
@@ -45,15 +45,8 @@
         uses: JarvusInnovations/background-action@v1
         env:
           OPENAI_API_KEY: ${{ secrets.OPENAI_API_KEY }}
-<<<<<<< HEAD
-          HOST: 0.0.0.0
-          PORT: 8000
-        with:
-          run: uv run -m rogue.server &
-=======
         with:
           run: uv run -m rogue server --host 0.0.0.0 --port 8000 &
->>>>>>> 980dee15
           wait-on: http-get://localhost:8000/api/v1/health
           tail: true
 
@@ -63,9 +56,5 @@
           OPENAI_API_KEY: ${{ secrets.OPENAI_API_KEY }}
         with:
           evaluated_agent_url: "http://localhost:10001"
-<<<<<<< HEAD
-          judge_llm_model: "openai/gpt-4.1-mini"
-=======
           judge_llm: "openai/gpt-4.1-mini"
->>>>>>> 980dee15
           workdir: "./examples/tshirt_store_agent/.rogue"