import os
from functools import lru_cache
from typing import Optional

<<<<<<< HEAD
import certifi
from google.adk.models import LLMRegistry, BaseLlm
=======
from google.adk.models import BaseLlm, LLMRegistry
>>>>>>> 980dee15
from google.adk.models.lite_llm import LiteLlm
from loguru import logger

# Set SSL certificate environment variables globally for litellm
os.environ["SSL_CERT_FILE"] = certifi.where()
os.environ["REQUESTS_CA_BUNDLE"] = certifi.where()


@lru_cache()
def get_llm_from_model(
    model: str,
    llm_auth: Optional[str] = None,
) -> BaseLlm:
    try:
        llm_cls = LLMRegistry.resolve(model)
    except ValueError:
        logger.debug(
            f"Model {model} not found in LLMRegistry, using LiteLlm",
            extra={"model": model},
        )
        llm_cls = LiteLlm

    if llm_auth and llm_cls is LiteLlm:
        return LiteLlm(
            model=model,
            api_key=llm_auth,
            temperature=0.0,
        )

    return llm_cls(model=model)<|MERGE_RESOLUTION|>--- conflicted
+++ resolved
@@ -1,19 +1,9 @@
-import os
 from functools import lru_cache
 from typing import Optional
 
-<<<<<<< HEAD
-import certifi
 from google.adk.models import LLMRegistry, BaseLlm
-=======
-from google.adk.models import BaseLlm, LLMRegistry
->>>>>>> 980dee15
 from google.adk.models.lite_llm import LiteLlm
 from loguru import logger
-
-# Set SSL certificate environment variables globally for litellm
-os.environ["SSL_CERT_FILE"] = certifi.where()
-os.environ["REQUESTS_CA_BUNDLE"] = certifi.where()
 
 
 @lru_cache()
