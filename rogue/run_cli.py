from argparse import ArgumentParser, Namespace
from pathlib import Path
from typing import Tuple

import requests
from a2a.types import AgentCard
from loguru import logger
from pydantic import SecretStr, ValidationError
from rich.console import Console
from rich.markdown import Markdown
from rogue_sdk import RogueClientConfig, RogueSDK
from rogue_sdk.types import AgentConfig, AuthType, EvaluationResults, Scenarios

from .models.cli_input import CLIInput, PartialCLIInput


def set_cli_args(parser: ArgumentParser) -> None:
    parser.add_argument(
        "--config-file",
        type=Path,
        help="Path to config file",
    )
    parser.add_argument(
        "--rogue-server-url",
        default="http://localhost:8000",
        help="Rogue server URL",
    )
    parser.add_argument(
        "--evaluated-agent-url",
        required=False,
        help="URL of the agent to evaluate",
    )
    parser.add_argument(
        "--evaluated-agent-auth-type",
        required=False,
        type=AuthType,
        choices=[e.value for e in AuthType],
        help="How to authenticate with the evaluated agent (if needed)."
        f"Valid options are: {[e.value for e in AuthType]}",
    )
    parser.add_argument(
        "--evaluated-agent-credentials",
        required=False,
        help="credentials to use when authenticating with the evaluated agent "
        "(if needed).",
    )
    parser.add_argument(
        "--input-scenarios-file",
        required=False,
        type=Path,
        help="Path to input scenarios file. defaults to `<workdir>/scenarios.json`",
    )
    parser.add_argument(
        "--output-report-file",
        required=False,
        type=Path,
        help="Path to output report file",
    )
    parser.add_argument(
        "-m",
        "--judge-llm",
        required=False,
        help="Model to use for scenario evaluation and report generation",
    )
    parser.add_argument(
        "--judge-llm-api-key",
        required=False,
        help="Api key to use when communicating with the LLM provider. "
        "Can be left unset if env is used.",
    )
    parser.add_argument(
        "--deep-test-mode",
        default=False,
        action="store_true",
        help="Enable deep test mode",
    )

    parser.add_argument(
        "--qualifire-api-key",
        required=False,
        help="API key to use when reporting summary to Qualifire. "
        "Can be left unset if env is used.",
    )

    business_context_group = parser.add_mutually_exclusive_group(required=False)
    business_context_group.add_argument(
        "--business-context",
        help="A description of the business context of the evaluated agent",
    )
    business_context_group.add_argument(
        "--business-context-file",
        type=Path,
        help="A path to a file containing the business context of the evaluated agent",
    )


async def run_scenarios(
    rogue_server_url: str,
    evaluated_agent_url: str,
    evaluated_agent_auth_type: AuthType,
    evaluated_agent_auth_credentials_secret: SecretStr | None,
    judge_llm: str,
    judge_llm_api_key_secret: SecretStr | None,
    scenarios: Scenarios,
    evaluation_results_output_path: Path,
    business_context: str,
    deep_test_mode: bool,
<<<<<<< HEAD
) -> Tuple[EvaluationResults | None, str | None]:
=======
) -> tuple[EvaluationResults | None, str | None]:
>>>>>>> 9adf8f36
    evaluated_agent_auth_credentials = (
        evaluated_agent_auth_credentials_secret.get_secret_value()
        if evaluated_agent_auth_credentials_secret
        else None
    )
    judge_llm_api_key = (
        judge_llm_api_key_secret.get_secret_value()
        if judge_llm_api_key_secret
        else None
    )

    # Use SDK for evaluation
    return await _run_scenarios_with_sdk(
        rogue_server_url=rogue_server_url,
        evaluated_agent_url=evaluated_agent_url,
        evaluated_agent_auth_type=evaluated_agent_auth_type,
        evaluated_agent_auth_credentials=evaluated_agent_auth_credentials,
        judge_llm=judge_llm,
        judge_llm_api_key=judge_llm_api_key,
        scenarios=scenarios,
        evaluation_results_output_path=evaluation_results_output_path,
        business_context=business_context,
        deep_test_mode=deep_test_mode,
    )


async def _run_scenarios_with_sdk(
    rogue_server_url: str,
    evaluated_agent_url: str,
    evaluated_agent_auth_type: AuthType,
    evaluated_agent_auth_credentials: str | None,
    judge_llm: str,
    judge_llm_api_key: str | None,
    scenarios: Scenarios,
    evaluation_results_output_path: Path,
    business_context: str,
    deep_test_mode: bool,
<<<<<<< HEAD
) -> Tuple[EvaluationResults | None, str | None]:
=======
) -> tuple[EvaluationResults | None, str | None]:
>>>>>>> 9adf8f36
    """Run scenarios using the new SDK."""

    # Initialize SDK
    sdk_config = RogueClientConfig(
        base_url=rogue_server_url,
        timeout=600.0,  # Default server URL
    )
    sdk = RogueSDK(sdk_config)

    try:
        # Check if server is available
        await sdk.health()

        # Run evaluation
        job = await sdk.run_evaluation(
            agent_url=evaluated_agent_url,
            scenarios=scenarios,
            business_context=business_context,
            auth_type=evaluated_agent_auth_type,
            auth_credentials=evaluated_agent_auth_credentials,
            judge_model=judge_llm,
            deep_test=deep_test_mode,
        )

        logger.info(f"Started evaluation job {job.job_id} using SDK")

        # Wait for completion and get results
        final_job = await sdk.wait_for_evaluation(job.job_id)

        if final_job.results:
            # Wrap the list of results in EvaluationResults
            results = EvaluationResults(results=final_job.results)

            # Write results to file for CLI compatibility
            evaluation_results_output_path.write_text(
                results.model_dump_json(indent=2, exclude_none=True),
                encoding="utf-8",
            )
<<<<<<< HEAD
            return results, job.job_id
=======
            return results, final_job.job_id
>>>>>>> 9adf8f36
        else:
            logger.error("Scenario evaluation completed but no results found.")
            return None, None

    finally:
        await sdk.close()


async def create_report(
    rogue_server_url: str,
    judge_llm: str,
    results: EvaluationResults,
    output_report_file: Path,
    job_id: str | None = None,
    judge_llm_api_key_secret: SecretStr | None = None,
    qualifire_api_key_secret: SecretStr | None = None,
    deep_test_mode: bool = False,
    judge_model: str | None = None,
    job_id: str | None = None,
) -> str:
    judge_llm_api_key = (
        judge_llm_api_key_secret.get_secret_value()
        if judge_llm_api_key_secret
        else None
    )

    qualifire_api_key = (
        qualifire_api_key_secret.get_secret_value()
        if qualifire_api_key_secret
        else None
    )

    # Use SDK for summary generation (server-based)
    sdk_config = RogueClientConfig(
        base_url=rogue_server_url,
        timeout=600.0,
    )
    sdk = RogueSDK(sdk_config)

    try:
        summary, _ = await sdk.generate_summary(
            results=results,
            model=judge_llm,
            api_key=judge_llm_api_key,
            qualifire_api_key=qualifire_api_key,
            job_id=job_id,
            deep_test=deep_test_mode,
            judge_model=judge_model,
            job_id=job_id,
        )
    except Exception as e:
        logger.exception("Failed to generate summary")
        raise e
    finally:
        await sdk.close()

    output_report_file.parent.mkdir(parents=True, exist_ok=True)
    output_report_file.write_text(summary)
    return summary


def get_exit_code(evaluation_results: EvaluationResults) -> int:
    for result in evaluation_results.results:
        if not result.passed:
            return 1
    return 0


def merge_config_with_cli(
    config_data: dict,
    cli_args: Namespace,
) -> CLIInput:
    # Convert CLI args Namespace to dict, removing None values
    cli_dict = {k: v for k, v in vars(cli_args).items() if v is not None}

    # Merge CLI > Config
    merged = {
        **config_data,
        **cli_dict,
    }

    partial = PartialCLIInput(**merged)

    # Handle business_context_file logic
    if (
        partial.business_context is None
        and partial.business_context_file is not None
        and partial.business_context_file.exists()
    ):
        logger.info("Using business context file")
        partial.business_context = partial.business_context_file.read_text()
    else:
        logger.info("Using business context str")

    # Remove file-specific fields not in final schema
    data = partial.model_dump(
        exclude={
            "business_context_file",
            "config_file",
        },
    )

    # Set defaults for required fields that are missing
    if data.get("judge_llm") is None:
        data["judge_llm"] = "openai/gpt-5"

    logger.debug(f"Running with parameters: {data}")

    # Finally, validate as full input
    return CLIInput(**data)


def read_config_file(config_file: Path) -> dict:
    if config_file.is_file():
        try:
            return AgentConfig.model_validate_json(
                config_file.read_text(),
            ).model_dump(
                exclude_none=True,
            )
        except ValidationError:
            logger.exception("Failed to parse config as AgentConfig from file")

        try:
            return PartialCLIInput.model_validate_json(
                config_file.read_text(),
            ).model_dump(exclude_none=True)
        except ValidationError:
            logger.exception("Failed to parse config as PartialCLIInput from file")

    logger.info("Config file not found")
    return {}


def get_cli_input(cli_args: Namespace) -> CLIInput:
    config_file = cli_args.config_file or cli_args.workdir / "user_config.json"
    config = read_config_file(config_file)

    cli_input = merge_config_with_cli(config, cli_args)
    return cli_input


def get_agent_card(agent_url: str) -> AgentCard:
    try:
        response = requests.get(
            f"{agent_url}/.well-known/agent.json",
            timeout=5,
        )
        return AgentCard.model_validate(response.json())
    except Exception:
        logger.debug(
            "Failed to connect to agent",
            extra={"agent_url": agent_url},
            exc_info=True,
        )
        raise


async def run_cli(args: Namespace) -> int:
    cli_input = get_cli_input(args)
    logger.debug("Running CLI", extra=cli_input.model_dump())

    # fast fail if the agent is not reachable
    get_agent_card(cli_input.evaluated_agent_url.encoded_string())

    scenarios = cli_input.get_scenarios_from_file()

    logger.info(
        "Running scenarios",
        extra={
            "scenarios_length": len(scenarios.scenarios),
        },
    )
    results, job_id = await run_scenarios(
        rogue_server_url=args.rogue_server_url,
        evaluated_agent_url=cli_input.evaluated_agent_url.encoded_string(),
        evaluated_agent_auth_type=cli_input.evaluated_agent_auth_type,
        evaluated_agent_auth_credentials_secret=cli_input.evaluated_agent_credentials,
        judge_llm=cli_input.judge_llm,
        judge_llm_api_key_secret=cli_input.judge_llm_api_key,
        scenarios=scenarios,
        evaluation_results_output_path=args.workdir / "evaluation_results.json",
        business_context=cli_input.business_context,
        deep_test_mode=cli_input.deep_test_mode,
    )
    if not results:
        raise ValueError(
            f"No scenarios were evaluated for {cli_input.evaluated_agent_url}",
        )

    logger.info("Creating report")
    report_summary = await create_report(
        rogue_server_url=args.rogue_server_url,
        judge_llm=cli_input.judge_llm,
        results=results,
        job_id=job_id,
        output_report_file=cli_input.output_report_file,
        judge_llm_api_key_secret=cli_input.judge_llm_api_key,
        deep_test_mode=cli_input.deep_test_mode,
        judge_model=cli_input.judge_llm,
        qualifire_api_key_secret=cli_input.qualifire_api_key,
        job_id=job_id,
    )

    logger.info("Report saved", extra={"report_file": cli_input.output_report_file})

    console = Console()
    console.print(Markdown(report_summary))

    if cli_input.qualifire_api_key is None:
        console.print(
            """[red]Qualifire API key is not set. This report will not persist, it if highly recommended set it using the --qualifire-api-key flag or the QUALIFIRE_API_KEY environment variable.[/red] """,  # noqa: E501
        )

    return get_exit_code(results)<|MERGE_RESOLUTION|>--- conflicted
+++ resolved
@@ -105,11 +105,7 @@
     evaluation_results_output_path: Path,
     business_context: str,
     deep_test_mode: bool,
-<<<<<<< HEAD
 ) -> Tuple[EvaluationResults | None, str | None]:
-=======
-) -> tuple[EvaluationResults | None, str | None]:
->>>>>>> 9adf8f36
     evaluated_agent_auth_credentials = (
         evaluated_agent_auth_credentials_secret.get_secret_value()
         if evaluated_agent_auth_credentials_secret
@@ -147,11 +143,7 @@
     evaluation_results_output_path: Path,
     business_context: str,
     deep_test_mode: bool,
-<<<<<<< HEAD
 ) -> Tuple[EvaluationResults | None, str | None]:
-=======
-) -> tuple[EvaluationResults | None, str | None]:
->>>>>>> 9adf8f36
     """Run scenarios using the new SDK."""
 
     # Initialize SDK
@@ -190,11 +182,7 @@
                 results.model_dump_json(indent=2, exclude_none=True),
                 encoding="utf-8",
             )
-<<<<<<< HEAD
-            return results, job.job_id
-=======
             return results, final_job.job_id
->>>>>>> 9adf8f36
         else:
             logger.error("Scenario evaluation completed but no results found.")
             return None, None
@@ -213,7 +201,6 @@
     qualifire_api_key_secret: SecretStr | None = None,
     deep_test_mode: bool = False,
     judge_model: str | None = None,
-    job_id: str | None = None,
 ) -> str:
     judge_llm_api_key = (
         judge_llm_api_key_secret.get_secret_value()
@@ -243,7 +230,6 @@
             job_id=job_id,
             deep_test=deep_test_mode,
             judge_model=judge_model,
-            job_id=job_id,
         )
     except Exception as e:
         logger.exception("Failed to generate summary")
@@ -396,7 +382,6 @@
         deep_test_mode=cli_input.deep_test_mode,
         judge_model=cli_input.judge_llm,
         qualifire_api_key_secret=cli_input.qualifire_api_key,
-        job_id=job_id,
     )
 
     logger.info("Report saved", extra={"report_file": cli_input.output_report_file})
