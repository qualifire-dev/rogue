from argparse import ArgumentParser

from dotenv import load_dotenv

from .common.configure_logger import configure_logger
from .run_cli import run_cli, set_cli_args
from .run_ui import run_ui, set_ui_args

load_dotenv()


def parse_args():
    parser = ArgumentParser(description="Rouge agent evaluator")

    subparsers = parser.add_subparsers(dest="mode")

    # UI mode
    ui_parser = subparsers.add_parser(
        "ui",
        help="Run in interactive UI mode",
    )
<<<<<<< HEAD
    set_ui_args(ui_parser)
=======
    ui_parser.add_argument(
        "--port",
        type=int,
        help="Port to run the UI on",
    )
    ui_parser.add_argument(
        "--workdir",
        type=Path,
        default=Path(".") / ".rogue",
        help="Working directory",
    )
>>>>>>> 8655c311

    # CLI mode
    cli_parser = subparsers.add_parser(
        "cli",
        help="Run in non-interactive CLI mode",
    )
    set_cli_args(cli_parser)

    args, unknown = parser.parse_known_args()

    # Default to UI mode if no subcommand is provided
    if args.mode is None:
        # Parse again, but this time with defaulting to "ui"
        args = parser.parse_args(["ui"] + unknown)

    return args


def main():
    configure_logger()
    args = parse_args()

    if args.mode == "ui":
        run_ui(args)
    elif args.mode == "cli":
        run_cli(args)
    else:
        raise ValueError(f"Unknown mode: {args.mode}")


if __name__ == "__main__":
    main()<|MERGE_RESOLUTION|>--- conflicted
+++ resolved
@@ -1,4 +1,5 @@
 from argparse import ArgumentParser
+from pathlib import Path
 
 from dotenv import load_dotenv
 
@@ -12,6 +13,13 @@
 def parse_args():
     parser = ArgumentParser(description="Rouge agent evaluator")
 
+    parser.add_argument(
+        "--workdir",
+        type=Path,
+        default=Path(".") / ".rogue",
+        help="Working directory",
+    )
+
     subparsers = parser.add_subparsers(dest="mode")
 
     # UI mode
@@ -19,21 +27,7 @@
         "ui",
         help="Run in interactive UI mode",
     )
-<<<<<<< HEAD
     set_ui_args(ui_parser)
-=======
-    ui_parser.add_argument(
-        "--port",
-        type=int,
-        help="Port to run the UI on",
-    )
-    ui_parser.add_argument(
-        "--workdir",
-        type=Path,
-        default=Path(".") / ".rogue",
-        help="Working directory",
-    )
->>>>>>> 8655c311
 
     # CLI mode
     cli_parser = subparsers.add_parser(
