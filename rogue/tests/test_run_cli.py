import json
from argparse import Namespace
from pathlib import Path

import pytest
from pydantic import HttpUrl, SecretStr
from pytest_mock import MockerFixture
from rogue_sdk.types import AuthType

from rogue.models.cli_input import CLIInput
<<<<<<< HEAD
from sdks.python.rogue_client.types import AuthType
=======
>>>>>>> 980dee15
from rogue.run_cli import get_cli_input


@pytest.mark.parametrize(
    "config_file_content, cli_args, expected",
    [
        (  # No config file
            None,
            Namespace(
                evaluated_agent_url="https://localhost:10001",
                business_context="my business",
                judge_llm="openai/o4-mini",
            ),
            CLIInput(
                workdir=Path(".") / ".rogue",
                evaluated_agent_url=HttpUrl("https://localhost:10001"),
                evaluated_agent_auth_type=AuthType.NO_AUTH,
                evaluated_agent_credentials=None,
                judge_llm="openai/o4-mini",
                judge_llm_api_key=None,
                input_scenarios_file=Path(".") / ".rogue" / "scenarios.json",
                output_report_file=Path(".") / ".rogue" / "report.md",
                business_context="my business",
                deep_test_mode=False,
            ),
        ),
        (  # Only config file
            {
                "evaluated_agent_url": "https://localhost:10001",
                "evaluated_agent_auth_type": "api_key",
                "evaluated_agent_credentials": "abc123",
            },
            # business context isn't in the config file,
            # so it must be provided using a file or hardcoded string
            Namespace(business_context="my business"),
            CLIInput(
                workdir=Path(".") / ".rogue",
                evaluated_agent_url=HttpUrl("https://localhost:10001"),
                evaluated_agent_auth_type=AuthType.API_KEY,
                evaluated_agent_credentials=SecretStr("abc123"),
                judge_llm="openai/o4-mini",
                judge_llm_api_key=None,
                input_scenarios_file=Path(".") / ".rogue" / "scenarios.json",
                output_report_file=Path(".") / ".rogue" / "report.md",
                business_context="my business",
                deep_test_mode=False,
            ),
        ),
        (  # Both config file and CLI args
            {
                "evaluated_agent_url": "https://localhost:10001",
            },
            Namespace(
                evaluated_agent_url="https://overriden_agent_url:10001",
                business_context="my business",
            ),
            CLIInput(
                workdir=Path(".") / ".rogue",
                evaluated_agent_url=HttpUrl("https://overriden_agent_url:10001"),
                evaluated_agent_auth_type=AuthType.NO_AUTH,
                evaluated_agent_credentials=None,
                judge_llm="openai/o4-mini",
                judge_llm_api_key=None,
                input_scenarios_file=Path(".") / ".rogue" / "scenarios.json",
                output_report_file=Path(".") / ".rogue" / "report.md",
                business_context="my business",
                deep_test_mode=False,
            ),
        ),
    ],
)
def test_get_cli_input(
    config_file_content: dict[str, str] | None,
    cli_args: Namespace | None,
    expected: CLIInput,
    mocker: MockerFixture,
):
    config_file = mocker.Mock()
    if config_file_content:
        config_file.is_file.return_value = True
        config_file.read_text.return_value = json.dumps(config_file_content)
    else:
        config_file.is_file.return_value = False

    if cli_args is None:
        cli_args = Namespace()

    cli_args.config_file = config_file

    assert get_cli_input(cli_args) == expected<|MERGE_RESOLUTION|>--- conflicted
+++ resolved
@@ -8,10 +8,6 @@
 from rogue_sdk.types import AuthType
 
 from rogue.models.cli_input import CLIInput
-<<<<<<< HEAD
-from sdks.python.rogue_client.types import AuthType
-=======
->>>>>>> 980dee15
 from rogue.run_cli import get_cli_input
 
 
