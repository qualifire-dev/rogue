--- conflicted
+++ resolved
@@ -1,12 +1,4 @@
 import asyncio
-<<<<<<< HEAD
-import gradio as gr
-from typing import List
-
-from ...common.workdir_utils import dump_business_context
-from ...services.interviewer_service import InterviewerService
-from sdks.python.rogue_client import RogueSDK, RogueClientConfig
-=======
 from typing import List
 
 import gradio as gr
@@ -14,7 +6,6 @@
 from rogue_sdk import RogueClientConfig, RogueSDK
 
 from ...common.workdir_utils import dump_business_context
->>>>>>> 980dee15
 
 
 def create_interviewer_screen(
@@ -44,23 +35,13 @@
 
             async def handle_interview_message():
                 # Try SDK first (server-based)
-<<<<<<< HEAD
-                try:
-                    sdk_config = RogueClientConfig(
-                        base_url="http://localhost:8000",
-                        timeout=600.0,
-                    )
-                    sdk = RogueSDK(sdk_config)
-
-=======
                 sdk_config = RogueClientConfig(
-                    base_url="http://localhost:8000",
+                    base_url="http://localhost:8000",  # TODO! Make this configurable
                     timeout=600.0,
                 )
                 sdk = RogueSDK(sdk_config)
 
                 try:
->>>>>>> 980dee15
                     # Get or create interview session
                     if "interview_session_id" not in state:
                         # Start new interview session
@@ -71,27 +52,6 @@
                         state["interview_session_id"] = session.session_id
 
                     # Send message and get response
-<<<<<<< HEAD
-                    response, is_complete, message_count = (
-                        await sdk.send_interview_message(
-                            session_id=state["interview_session_id"],
-                            message=message,
-                        )
-                    )
-
-                    await sdk.close()
-                    return response
-
-                except Exception:
-                    # Fallback to legacy InterviewerService
-                    if "interviewer_service" not in state:
-                        state["interviewer_service"] = InterviewerService(
-                            model=service_llm,
-                            llm_provider_api_key=api_key,
-                        )
-                    interviewer_service = state["interviewer_service"]
-                    return interviewer_service.send_message(message)
-=======
                     response = await sdk.send_interview_message(
                         session_id=state["interview_session_id"],
                         message=message,
@@ -102,7 +62,6 @@
                     logger.exception("Failed to send interview message")
                 finally:
                     await sdk.close()
->>>>>>> 980dee15
 
             # Run async function in sync context
             bot_message = asyncio.run(handle_interview_message())
