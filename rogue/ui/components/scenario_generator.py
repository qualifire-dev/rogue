import asyncio
<<<<<<< HEAD
=======

>>>>>>> 980dee15
import gradio as gr
from loguru import logger
from rogue_sdk import RogueClientConfig, RogueSDK

<<<<<<< HEAD
from ...common.workdir_utils import dump_scenarios, dump_business_context
from ...services.llm_service import LLMService
from sdks.python.rogue_client import RogueSDK, RogueClientConfig


def create_scenario_generator_screen(shared_state: gr.State, tabs_component: gr.Tabs):

=======
from ...common.workdir_utils import dump_business_context, dump_scenarios


def create_scenario_generator_screen(shared_state: gr.State, tabs_component: gr.Tabs):
>>>>>>> 980dee15
    with gr.Column():
        gr.Markdown("## Scenario Generation")
        business_context_display = gr.Textbox(
            label="Finalized Business Context",
            lines=5,
            interactive=True,
            placeholder="Please provide a brief summary of your agent's business "
            "context, including its main goals, user interactions, "
            "and key functionalities.",
        )
        scenarios_output = gr.JSON(label="Generated Scenarios")
        generate_button = gr.Button("Generate Scenarios")

    def generate_and_display_scenarios(state, current_context):
        if not current_context:
            gr.Warning("Business context is empty. Please finalize it first.")
            return state, None, gr.update()
        logger.info("Generating scenarios")

        # Update the shared state with the potentially edited context
        state["business_context"] = current_context
        dump_business_context(state, current_context)

        config = state.get("config", {})
        service_llm = config.get("service_llm")
        api_key = config.get("judge_llm_api_key")

        async def generate_scenarios_async():
            # Try SDK first (server-based)
<<<<<<< HEAD
            try:
                sdk_config = RogueClientConfig(
                    base_url="http://localhost:8000",
                    timeout=600.0,
                )
                sdk = RogueSDK(sdk_config)

                scenarios = await sdk.generate_scenarios(
=======
            sdk_config = RogueClientConfig(
                base_url="http://localhost:8000",
                timeout=600.0,
            )
            sdk = RogueSDK(sdk_config)
            try:
                return await sdk.generate_scenarios(
>>>>>>> 980dee15
                    business_context=current_context,
                    model=service_llm,
                    api_key=api_key,
                )
<<<<<<< HEAD

                await sdk.close()
                return scenarios
            except Exception:
                # Fallback to legacy LLMService
                llm_service = LLMService()
                return llm_service.generate_scenarios(
                    service_llm,
                    current_context,
                    llm_provider_api_key=api_key,
                )
=======
            except Exception:
                logger.exception("Failed to generate scenarios from LLM response.")
            finally:
                await sdk.close()
>>>>>>> 980dee15

        try:
            scenarios = asyncio.run(generate_scenarios_async())
            dump_scenarios(state, scenarios)
            state["scenarios"] = scenarios

            return {
                shared_state: state,
                scenarios_output: scenarios.model_dump_json(
                    indent=2, exclude_none=True
                ),
                tabs_component: gr.update(selected="run"),
            }
        except Exception:
            gr.Error("Failed to generate scenarios from LLM response.")
            return {
                shared_state: state,
                scenarios_output: {"error": "Failed to generate scenarios."},
            }

    generate_button.click(
        fn=generate_and_display_scenarios,
        inputs=[shared_state, business_context_display],
        outputs=[shared_state, scenarios_output, tabs_component],
    )

    return [business_context_display, generate_button, scenarios_output]<|MERGE_RESOLUTION|>--- conflicted
+++ resolved
@@ -1,26 +1,13 @@
 import asyncio
-<<<<<<< HEAD
-=======
 
->>>>>>> 980dee15
 import gradio as gr
 from loguru import logger
 from rogue_sdk import RogueClientConfig, RogueSDK
 
-<<<<<<< HEAD
-from ...common.workdir_utils import dump_scenarios, dump_business_context
-from ...services.llm_service import LLMService
-from sdks.python.rogue_client import RogueSDK, RogueClientConfig
-
-
-def create_scenario_generator_screen(shared_state: gr.State, tabs_component: gr.Tabs):
-
-=======
 from ...common.workdir_utils import dump_business_context, dump_scenarios
 
 
 def create_scenario_generator_screen(shared_state: gr.State, tabs_component: gr.Tabs):
->>>>>>> 980dee15
     with gr.Column():
         gr.Markdown("## Scenario Generation")
         business_context_display = gr.Textbox(
@@ -50,16 +37,6 @@
 
         async def generate_scenarios_async():
             # Try SDK first (server-based)
-<<<<<<< HEAD
-            try:
-                sdk_config = RogueClientConfig(
-                    base_url="http://localhost:8000",
-                    timeout=600.0,
-                )
-                sdk = RogueSDK(sdk_config)
-
-                scenarios = await sdk.generate_scenarios(
-=======
             sdk_config = RogueClientConfig(
                 base_url="http://localhost:8000",
                 timeout=600.0,
@@ -67,29 +44,14 @@
             sdk = RogueSDK(sdk_config)
             try:
                 return await sdk.generate_scenarios(
->>>>>>> 980dee15
                     business_context=current_context,
                     model=service_llm,
                     api_key=api_key,
                 )
-<<<<<<< HEAD
-
-                await sdk.close()
-                return scenarios
-            except Exception:
-                # Fallback to legacy LLMService
-                llm_service = LLMService()
-                return llm_service.generate_scenarios(
-                    service_llm,
-                    current_context,
-                    llm_provider_api_key=api_key,
-                )
-=======
             except Exception:
                 logger.exception("Failed to generate scenarios from LLM response.")
             finally:
                 await sdk.close()
->>>>>>> 980dee15
 
         try:
             scenarios = asyncio.run(generate_scenarios_async())
@@ -99,7 +61,8 @@
             return {
                 shared_state: state,
                 scenarios_output: scenarios.model_dump_json(
-                    indent=2, exclude_none=True
+                    indent=2,
+                    exclude_none=True,
                 ),
                 tabs_component: gr.update(selected="run"),
             }
