--- conflicted
+++ resolved
@@ -1,14 +1,3 @@
-from ...common.workdir_utils import dump_scenarios
-from ...services.llm_service import LLMService
-from sdks.python.rogue_client import RogueSDK, RogueClientConfig
-from sdks.python.rogue_client.types import (
-    AuthType,
-    Scenarios,
-)
-from ...models.evaluation_result import (
-    EvaluationResults,
-    EvaluationResult as InternalEvaluationResult,
-)
 import asyncio
 import json
 
@@ -25,19 +14,7 @@
     Scenarios,
 )
 
-<<<<<<< HEAD
-# Enable debug logging for this component
-logger.add(
-    "gradio_ui_debug.log",
-    level="DEBUG",
-    format=(
-        "{time:YYYY-MM-DD HH:mm:ss} | {level} | " "{name}:{function}:{line} - {message}"
-    ),
-    rotation="1 MB",
-)
-=======
 from ...common.workdir_utils import dump_scenarios
->>>>>>> 980dee15
 
 MAX_PARALLEL_RUNS = 10
 
@@ -120,12 +97,7 @@
     )
 
     async def run_and_evaluate_scenarios(state):
-<<<<<<< HEAD
-        logger.info("🚀 Starting run_and_evaluate_scenarios")
-        logger.debug(f"State keys: {list(state.keys())}")
-=======
         logger.info("🚀 Starting to evaluate scenarios")
->>>>>>> 980dee15
 
         # --- Create a list of "no-op" updates for all components ---
         def get_blank_updates():
@@ -181,41 +153,21 @@
             visibility_updates[i * 3] = gr.update(visible=True)
             # Add a test status message to see if updates work
             visibility_updates[i * 3 + 1] = gr.update(
-<<<<<<< HEAD
-                value=f"🔧 Initializing worker {i + 1}..."
-            )
-        logger.debug("Yielding visibility updates")
+                value=f"🔧 Initializing worker {i + 1}...",
+            )
         yield tuple(visibility_updates)
 
         # Add a small delay and test update to verify the UI update mechanism works
-        logger.info("Testing UI update mechanism...")
-=======
-                value=f"🔧 Initializing worker {i + 1}...",
-            )
-        yield tuple(visibility_updates)
-
-        # Add a small delay and test update to verify the UI update mechanism works
->>>>>>> 980dee15
         await asyncio.sleep(1)
         test_updates = get_blank_updates()
         for i in range(num_runners):
             test_updates[i * 3 + 1] = gr.update(
-<<<<<<< HEAD
-                value=f"✅ Worker {i + 1} ready, starting evaluation..."
-            )
-        logger.debug("Yielding test updates")
-        yield tuple(test_updates)
-
-        # 3. --- Define and Run Worker Tasks ---
-        async def worker(batch: list, worker_id: int):
-=======
                 value=f"✅ Worker {i + 1} ready, starting evaluation...",
             )
         yield tuple(test_updates)
 
         # 3. --- Define and Run Worker Tasks ---
         async def worker(batch: list[Scenario], worker_id: int):
->>>>>>> 980dee15
             logger.info(f"🔧 Starting worker {worker_id} with {len(batch)} scenarios")
             worker_state = state.copy()
             worker_config = worker_state.get("config", {})
@@ -227,12 +179,6 @@
                 # Use SDK for evaluation
                 logger.info(f"Worker {worker_id}: Starting SDK evaluation")
                 await _worker_with_sdk(
-<<<<<<< HEAD
-                    batch, worker_id, worker_config, worker_state, update_queue
-                )
-                logger.info(
-                    f"Worker {worker_id}: SDK evaluation completed successfully"
-=======
                     batch,
                     worker_id,
                     worker_config,
@@ -241,7 +187,6 @@
                 )
                 logger.info(
                     f"Worker {worker_id}: SDK evaluation completed successfully",
->>>>>>> 980dee15
                 )
 
             except Exception as e:
@@ -250,115 +195,30 @@
                 await update_queue.put((worker_id, "done", None))
 
         async def _worker_with_sdk(
-<<<<<<< HEAD
-            batch: list,
-=======
             batch: list[Scenario],
->>>>>>> 980dee15
             worker_id: int,
             worker_config: dict,
             worker_state: dict,
             update_queue: asyncio.Queue,
         ):
             """Worker using SDK with real-time WebSocket updates."""
-<<<<<<< HEAD
-            logger.info(f"🔌 SDK Worker {worker_id}: Initializing SDK connection")
-            sdk_config = RogueClientConfig(
-                base_url="http://localhost:8000",
-=======
             logger.info(f"🔌 Worker {worker_id}: Initializing SDK connection")
             sdk_config = RogueClientConfig(
                 base_url=HttpUrl("http://localhost:8000"),
->>>>>>> 980dee15
                 timeout=600.0,
             )
             sdk = RogueSDK(sdk_config)
 
             try:
                 # Check server health
-<<<<<<< HEAD
-                logger.debug(f"SDK Worker {worker_id}: Checking server health")
-                health = await sdk.health()
-                logger.info(
-                    f"SDK Worker {worker_id}: Server health status: {health.status}"
-                )
-                if health.status != "healthy":
-                    raise Exception("Server not healthy")
-=======
                 logger.debug(f"Worker {worker_id}: Checking server health")
                 await sdk.health()
->>>>>>> 980dee15
 
                 await update_queue.put(
                     (
                         worker_id,
                         "status",
                         f"Starting evaluation with SDK (batch size: {len(batch)})",
-<<<<<<< HEAD
-                    )
-                )
-
-                # Convert auth type
-                auth_type_val = worker_config.get("auth_type")
-                if isinstance(auth_type_val, str):
-                    auth_type_val = AuthType(auth_type_val)
-                elif auth_type_val is None:
-                    auth_type_val = AuthType.NO_AUTH
-
-                # Convert batch scenarios to list of strings for SDK
-                scenario_strings = [
-                    (
-                        scenario.scenario
-                        if hasattr(scenario, "scenario")
-                        else str(scenario)
-                    )
-                    for scenario in batch
-                ]
-
-                # Get required config values with defaults
-                agent_url = str(worker_config.get("agent_url", ""))
-                judge_model = str(worker_config.get("judge_llm", "openai/gpt-4o-mini"))
-                auth_credentials = worker_config.get("auth_credentials")
-                deep_test = bool(worker_config.get("deep_test_mode", False))
-
-                # Create evaluation request
-                from sdks.python.rogue_client.types import (
-                    EvaluationRequest,
-                    AgentConfig,
-                    Scenario as SDKScenario,
-                    ScenarioType,
-                )
-                from pydantic import HttpUrl
-
-                # Convert scenarios to SDK format
-                sdk_scenarios = [
-                    SDKScenario(
-                        scenario=scenario_str, scenario_type=ScenarioType.POLICY
-                    )
-                    for scenario_str in scenario_strings
-                ]
-
-                # Create agent config
-                agent_config = AgentConfig(
-                    agent_url=HttpUrl(agent_url),
-                    auth_type=auth_type_val,
-                    auth_credentials=auth_credentials,
-                    judge_llm_model=judge_model,
-                    deep_test_mode=deep_test,
-                )
-
-                # Create evaluation request
-                request = EvaluationRequest(
-                    agent_config=agent_config, scenarios=sdk_scenarios
-                )
-
-                logger.info(
-                    (
-                        f"SDK Worker {worker_id}: Starting evaluation with "
-                        "real-time updates"
-                    )
-                )
-=======
                     ),
                 )
 
@@ -371,32 +231,19 @@
                 )
 
                 logger.info(f"Worker {worker_id}: Starting evaluation")
->>>>>>> 980dee15
                 await update_queue.put(
                     (
                         worker_id,
                         "status",
-<<<<<<< HEAD
-                        (
-                            "Starting evaluation with SDK (batch size: "
-                            f"{len(scenario_strings)})"
-                        ),
-                    )
-=======
                         f"Starting evaluation (batch size: {len(batch)})",
                     ),
->>>>>>> 980dee15
                 )
 
                 # Define chat callback
                 def on_chat_update(chat_data):
                     """Handle real-time chat updates from SDK"""
                     logger.info(
-<<<<<<< HEAD
-                        f"SDK Worker {worker_id}: Received chat update: {chat_data}"
-=======
                         f"Worker {worker_id}: Received chat update: {chat_data}",
->>>>>>> 980dee15
                     )
                     # Use asyncio.create_task to schedule the async operation
                     asyncio.create_task(
@@ -408,13 +255,8 @@
                                     "role": chat_data.get("role", "assistant"),
                                     "content": chat_data.get("content", ""),
                                 },
-<<<<<<< HEAD
-                            )
-                        )
-=======
                             ),
                         ),
->>>>>>> 980dee15
                     )
 
                 # Define status callback
@@ -425,11 +267,7 @@
                     progress = status_data.get("progress", 0.0)
                     error_msg = status_data.get("error_message")
 
-<<<<<<< HEAD
-                    logger.debug(f"SDK Worker {worker_id}: Job status update: {status}")
-=======
                     logger.debug(f"Worker {worker_id}: Job status update: {status}")
->>>>>>> 980dee15
 
                     if error_msg:
                         status_msg = f"Status: {status} - {error_msg}"
@@ -438,11 +276,7 @@
 
                     # Use asyncio.create_task to schedule the async operation
                     asyncio.create_task(
-<<<<<<< HEAD
-                        update_queue.put((worker_id, "status", status_msg))
-=======
                         update_queue.put((worker_id, "status", status_msg)),
->>>>>>> 980dee15
                     )
 
                 # Run evaluation with real-time updates
@@ -451,21 +285,13 @@
                         request=request,
                         on_update=on_status_update,
                         on_chat=on_chat_update,
-<<<<<<< HEAD
-                        timeout=600.0,
-=======
                         timeout=3600.0,
->>>>>>> 980dee15
                     )
 
                     if final_job is None:
                         # Handle case where final job retrieval failed
                         logger.error(
-<<<<<<< HEAD
-                            f"SDK Worker {worker_id}: Failed to get final job results"
-=======
                             f"Worker {worker_id}: Failed to get final job results",
->>>>>>> 980dee15
                         )
                         await update_queue.put(
                             (
@@ -479,37 +305,16 @@
                                         "final results"
                                     ),
                                 },
-<<<<<<< HEAD
-                            )
-                        )
-                        await update_queue.put(
-                            (worker_id, "status", "Failed: Could not retrieve results")
-=======
                             ),
                         )
                         await update_queue.put(
                             (worker_id, "status", "Failed: Could not retrieve results"),
->>>>>>> 980dee15
                         )
                         await update_queue.put((worker_id, "done", None))
                         return
 
                     logger.info(
                         (
-<<<<<<< HEAD
-                            f"SDK Worker {worker_id}: Evaluation completed with "
-                            f"status: {final_job.status}"
-                        )
-                    )
-
-                    if final_job.status == "completed" and final_job.results:
-                        # Convert SDK results to internal models
-                        internal_results = [
-                            InternalEvaluationResult.model_validate(r.model_dump())
-                            for r in (final_job.results or [])
-                        ]
-                        results = EvaluationResults(results=internal_results)
-=======
                             f"Worker {worker_id}: Evaluation completed with "
                             f"status: {final_job.status}",
                         ),
@@ -531,7 +336,6 @@
                         )
                         # Wrap the list of results in EvaluationResults
                         results = EvaluationResults(results=final_job.results or [])
->>>>>>> 980dee15
                         await update_queue.put((worker_id, "done", results))
                     elif final_job.status == "failed":
                         error_msg = final_job.error_message or "Unknown error"
@@ -546,37 +350,20 @@
                                         f"{worker_id + 1}: {error_msg}"
                                     ),
                                 },
-<<<<<<< HEAD
-                            )
-                        )
-                        await update_queue.put(
-                            (worker_id, "status", f"Failed: {error_msg}")
-=======
                             ),
                         )
                         await update_queue.put(
                             (worker_id, "status", f"Failed: {error_msg}"),
->>>>>>> 980dee15
                         )
                         await update_queue.put((worker_id, "done", None))
                     else:
                         await update_queue.put(
-<<<<<<< HEAD
-                            (worker_id, "status", f"Evaluation {final_job.status}")
-=======
                             (worker_id, "status", f"Evaluation {final_job.status}"),
->>>>>>> 980dee15
                         )
                         await update_queue.put((worker_id, "done", None))
 
                 except Exception as eval_error:
-<<<<<<< HEAD
-                    logger.error(
-                        f"SDK evaluation failed for worker {worker_id}: {eval_error}"
-                    )
-=======
                     logger.exception(f"evaluation failed for worker {worker_id}")
->>>>>>> 980dee15
                     error_msg = str(eval_error)
 
                     # Provide user-friendly error messages
@@ -604,17 +391,10 @@
                                     "❌ Worker " f"{worker_id + 1} failed: {user_error}"
                                 ),
                             },
-<<<<<<< HEAD
-                        )
-                    )
-                    await update_queue.put(
-                        (worker_id, "status", f"Error: {user_error}")
-=======
                         ),
                     )
                     await update_queue.put(
                         (worker_id, "status", f"Error: {user_error}"),
->>>>>>> 980dee15
                     )
                     await update_queue.put((worker_id, "done", None))
 
@@ -641,22 +421,14 @@
                 (
                     "Waiting for update from queue... "
                     f"({finished_workers}/{num_runners} finished)"
-<<<<<<< HEAD
-                )
-=======
                 ),
->>>>>>> 980dee15
             )
             worker_id, update_type, data = await update_queue.get()
             logger.info(
                 (
                     f"📨 Received update: worker_id={worker_id}, "
                     f"type={update_type}, data_preview={str(data)[:100]}"
-<<<<<<< HEAD
-                )
-=======
                 ),
->>>>>>> 980dee15
             )
 
             updates = get_blank_updates()
@@ -664,38 +436,23 @@
                 logger.info(f"📊 Status update for worker {worker_id}: {data}")
                 updates[worker_id * 3 + 1] = gr.update(value=data)
                 logger.debug(
-<<<<<<< HEAD
-                    f"Status update prepared for component index {worker_id * 3 + 1}"
-                )
-            elif update_type == "chat":
-                role = "user" if data["role"] == "Rogue" else "assistant"
-=======
                     f"Status update prepared for component index {worker_id * 3 + 1}",
                 )
             elif update_type == "chat":
                 role = "user" if data["role"] == "Evaluator Agent" else "assistant"
->>>>>>> 980dee15
                 chat_message = {"role": role, "content": data["content"]}
                 worker_histories[worker_id].append(chat_message)
                 logger.info(
                     (
                         f"💬 Adding chat message for worker {worker_id}: "
                         f"role={role}, content={data['content'][:50]}..."
-<<<<<<< HEAD
-                    )
-=======
                     ),
->>>>>>> 980dee15
                 )
                 logger.debug(
                     (
                         f"Worker {worker_id} chat history now has "
                         f"{len(worker_histories[worker_id])} messages"
-<<<<<<< HEAD
-                    )
-=======
                     ),
->>>>>>> 980dee15
                 )
                 updates[worker_id * 3 + 2] = gr.update(
                     value=worker_histories[worker_id],
@@ -704,16 +461,12 @@
                     f"Chat update prepared for component index {worker_id * 3 + 2}",
                 )
                 logger.debug(
-                    f"Chat update prepared for component index {worker_id * 3 + 2}"
+                    f"Chat update prepared for component index {worker_id * 3 + 2}",
                 )
             elif update_type == "done":
                 finished_workers += 1
                 logger.info(
-<<<<<<< HEAD
-                    f"✅ Worker {worker_id} finished ({finished_workers}/{num_runners})"
-=======
                     f"✅ Worker {worker_id} finished ({finished_workers}/{num_runners})",
->>>>>>> 980dee15
                 )
                 if data:
                     all_results.combine(data)
@@ -750,21 +503,8 @@
             )
 
             await sdk.close()
-<<<<<<< HEAD
-        except Exception as e:
-            logger.warning(
-                f"SDK summary generation failed, falling back to legacy: {e}"
-            )
-            # Fallback to legacy LLMService
-            summary = LLMService().generate_summary_from_results(
-                model=config.get("service_llm"),
-                results=all_results,
-                llm_provider_api_key=config.get("judge_llm_api_key"),
-            )
-=======
         except Exception:
             logger.exception("Summary generation failed")
->>>>>>> 980dee15
 
         state["results"] = all_results
         state["summary"] = summary
@@ -774,24 +514,12 @@
         final_ui_update[-1] = gr.update(selected="report")
         yield tuple(final_ui_update)
 
-<<<<<<< HEAD
-    # Add logging to the main function instead
-    original_run_and_evaluate = run_and_evaluate_scenarios
-
-    async def logged_run_and_evaluate_scenarios(state):
-        logger.info("🔴 Run button clicked!")
-        logger.debug(
-            f"Button click state keys: {list(state.keys()) if state else 'None'}"
-        )
-        async for update in original_run_and_evaluate(state):
-=======
     async def logged_run_and_evaluate_scenarios(state):
         logger.info("🔴 Run button clicked!")
         logger.debug(
             f"Button click state keys: {list(state.keys()) if state else 'None'}",
         )
         async for update in run_and_evaluate_scenarios(state):
->>>>>>> 980dee15
             yield update
 
     run_button.click(
