--- conflicted
+++ resolved
@@ -93,18 +93,6 @@
         outputs=[shared_state],
     )
 
-    def dump_scenarios_to_file(state, scenarios: Scenarios):
-        generated_scenarios_hash = state.get("scenarios_hash")
-        scenarios_hash = hash(scenarios)
-
-        # If the hash hasn't changed, the generator already stored the scenarios.
-        # The hash can change if the user manually edits the scenarios in the ui.
-        if generated_scenarios_hash != scenarios_hash:
-            workdir = state.get("workdir")
-            if workdir is not None:
-                output_file = workdir / f"scenarios_{datetime.now().isoformat()}.json"
-                output_file.write_text(scenarios.model_dump_json(indent=2))
-
     async def run_and_evaluate_scenarios(state):
         # --- Create a list of "no-op" updates for all components ---
         def get_blank_updates():
@@ -118,11 +106,7 @@
             gr.Warning("No scenarios found. Please generate scenarios first.")
             return
 
-<<<<<<< HEAD
-        dump_scenarios_to_file(state, scenarios)
-=======
         dump_scenarios(state, scenarios)
->>>>>>> 8655c311
 
         scenarios = scenarios.scenarios
 
