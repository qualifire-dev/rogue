repos:
  - repo: https://github.com/pre-commit/pre-commit-hooks
    rev: v5.0.0
    hooks:
      - id: check-yaml
      - id: end-of-file-fixer
        exclude: LICENSE
  - repo: https://github.com/pycqa/flake8
    rev: "7.3.0"
    hooks:
      - id: flake8
  - repo: https://github.com/psf/black-pre-commit-mirror
    rev: "25.1.0"
    hooks:
      - id: black
<<<<<<< HEAD
        language_version: python3.12
        args:
          [--exclude, .venv]
=======
>>>>>>> 48ca9f31
  - repo: https://github.com/pre-commit/mirrors-mypy
    rev: "v1.16.1"
    hooks:
      - id: mypy
  - repo: https://github.com/PyCQA/bandit
    rev: "1.8.5"
    hooks:
      - id: bandit<|MERGE_RESOLUTION|>--- conflicted
+++ resolved
@@ -13,12 +13,9 @@
     rev: "25.1.0"
     hooks:
       - id: black
-<<<<<<< HEAD
         language_version: python3.12
         args:
           [--exclude, .venv]
-=======
->>>>>>> 48ca9f31
   - repo: https://github.com/pre-commit/mirrors-mypy
     rev: "v1.16.1"
     hooks:
