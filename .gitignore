# See https://help.github.com/articles/ignoring-files/ for more about ignoring files.

# dependencies
node_modules
emails-local
/emails/.react-email
/.pnp
.pnp.js
.next
proxy/proxy

# testing
/coverage

# database
/prisma/db.sqlite
/prisma/db.sqlite-journal

# next.js
/.next/
/out/
next-env.d.ts

# production
/build

# misc
.DS_Store
*.pem
__pycache__
# debug
npm-debug.log*
yarn-debug.log*
yarn-error.log*
.pnpm-debug.log*

# local env files
# do not commit any .env files to git, except for the .env.example file. https://create.t3.gg/en/usage/env-variables#using-environment-variables
.env
.env*.local

# vercel
.vercel

# typescript
*.tsbuildinfo

*.session.sql

# Sentry Config File
.sentryclirc

drizzle/
# Sentry Config File
.sentryclirc

# jetbrains
.idea/

# Python
*.pyc
__pycache__/
*.egg-info/
.coverage

# e2e test logs
e2e_log.log
proxy_e2e_*.log
proxy_e2e_*.xml
proxy_e2e_*.html

# Added by Claude Task Master
# Logs
dev-debug.log
# Environment variables
# Editor directories and files
.idea
.vscode
*.suo
*.ntvs*
*.njsproj
*.sln
*.sw?
# OS specific
# Task files
tasks.json
tasks/ 

<<<<<<< HEAD
dist/
.adk/
=======
# adk
.adk/
**/.rogue
>>>>>>> 5e0f0f01
<|MERGE_RESOLUTION|>--- conflicted
+++ resolved
@@ -86,11 +86,6 @@
 tasks.json
 tasks/ 
 
-<<<<<<< HEAD
 dist/
 .adk/
-=======
-# adk
-.adk/
-**/.rogue
->>>>>>> 5e0f0f01
+**/.rogue