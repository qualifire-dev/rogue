[project]
name = "rogue"
version = "0.1.0"
description = "Rogue agent evaluator by Qualifire"
readme = "README.md"
requires-python = ">=3.10"
dependencies = [
    "a2a-sdk==0.2.10",
    "datasets==3.6.0",
    "google-adk==1.5.0",
    "gradio==5.35.0",
    "litellm==1.71.2",
    "loguru==0.7.3",
    "pydantic==2.11.7",
    "pydantic-yaml==1.5.1",
    "python-dotenv==1.1.1",
    "rich>=14.0.0",
]

[dependency-groups]
dev = [
    "bandit==1.8.5",
    "black===25.1.0",
    "flake8==7.3.0",
    "mypy==1.16.1",
    "pytest>=8.4.1",
    "pytest-cov>=6.2.1",
    "pytest-mock>=3.14.1",
<<<<<<< HEAD
    "types-requests>=2.32.4.20250611",
=======
]
examples = [
    "click==8.2.1",
    "langchain==0.3.26",
    "langchain-openai==0.3.27",
    "langgraph==0.5.2",
>>>>>>> fa6dbe55
]<|MERGE_RESOLUTION|>--- conflicted
+++ resolved
@@ -26,14 +26,11 @@
     "pytest>=8.4.1",
     "pytest-cov>=6.2.1",
     "pytest-mock>=3.14.1",
-<<<<<<< HEAD
     "types-requests>=2.32.4.20250611",
-=======
 ]
 examples = [
     "click==8.2.1",
     "langchain==0.3.26",
     "langchain-openai==0.3.27",
     "langgraph==0.5.2",
->>>>>>> fa6dbe55
 ]